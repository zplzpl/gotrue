--- conflicted
+++ resolved
@@ -95,13 +95,8 @@
 	err = a.db.Transaction(func(tx *storage.Connection) error {
 		var terr error
 		if user != nil {
-<<<<<<< HEAD
 			if (params.Provider == "email" && user.IsConfirmed()) || (params.Provider == "phone" && user.IsPhoneConfirmed()) {
 				return UserExistsError
-=======
-			if user.IsConfirmed() {
-				return badRequestError("Sorry, this email can't be registered. Let's try another one.")
->>>>>>> 0e851622
 			}
 
 			if err := user.UpdateUserMetaData(tx, params.Data); err != nil {
@@ -195,12 +190,8 @@
 		return err
 	}
 
-<<<<<<< HEAD
 	// handles case where Mailer.Autoconfirm is true or Phone.Autoconfirm is true
-	if user.IsConfirmed() || user.IsPhoneConfirmed() {
-=======
-	if user.IsConfirmed() || config.NotConfirmedAccess {
->>>>>>> 0e851622
+	if user.IsConfirmed() || user.IsPhoneConfirmed() || config.NotConfirmedAccess {
 		var token *AccessTokenResponse
 		err = a.db.Transaction(func(tx *storage.Connection) error {
 			var terr error
