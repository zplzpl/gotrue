--- conflicted
+++ resolved
@@ -144,14 +144,10 @@
 		r.Route("/user", func(r *router) {
 			r.Use(api.requireAuthentication)
 			r.Get("/", api.UserGet)
-<<<<<<< HEAD
 			r.With(sharedLimiter).Put("/", api.UserUpdate)
-=======
-			r.Put("/", api.UserUpdate)
 			r.Put("/reset_password", api.ResetPassword)
 			r.Put("/change_password", api.ChangePassword)
 			r.Post("/resend_confirm", api.ResendConfirm)
->>>>>>> 0e851622
 		})
 
 		r.Route("/admin", func(r *router) {
