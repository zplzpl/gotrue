package api

import (
	"context"
	"crypto/sha256"
	"encoding/json"
	"errors"
	"fmt"
	"net/http"
	"strconv"
	"time"

	"github.com/coreos/go-oidc/v3/oidc"
	jwt "github.com/golang-jwt/jwt"
	"github.com/netlify/gotrue/conf"
	"github.com/netlify/gotrue/metering"
	"github.com/netlify/gotrue/models"
	"github.com/netlify/gotrue/storage"
)

// GoTrueClaims is a struct thats used for JWT claims
type GoTrueClaims struct {
	jwt.StandardClaims
	Email        string                 `json:"email"`
	Phone        string                 `json:"phone"`
	AppMetaData  map[string]interface{} `json:"app_metadata"`
	UserMetaData map[string]interface{} `json:"user_metadata"`
	Role         string                 `json:"role"`
}

// AccessTokenResponse represents an OAuth2 success response
type AccessTokenResponse struct {
	Token        string       `json:"access_token"`
	TokenType    string       `json:"token_type"` // Bearer
	ExpiresIn    int          `json:"expires_in"`
	RefreshToken string       `json:"refresh_token"`
	User         *models.User `json:"user"`
}

// PasswordGrantParams are the parameters the ResourceOwnerPasswordGrant method accepts
type PasswordGrantParams struct {
	Email    string `json:"email"`
	Phone    string `json:"phone"`
	Password string `json:"password"`
}

// RefreshTokenGrantParams are the parameters the RefreshTokenGrant method accepts
type RefreshTokenGrantParams struct {
	RefreshToken string `json:"refresh_token"`
}

// IdTokenGrantParams are the parameters the IdTokenGrant method accepts
type IdTokenGrantParams struct {
	IdToken  string `json:"id_token"`
	Nonce    string `json:"nonce"`
	Provider string `json:"provider"`
}

const useCookieHeader = "x-use-cookie"
const useSessionCookie = "session"
const InvalidLoginMessage = "Invalid login credentials"

func (p *IdTokenGrantParams) getVerifier(ctx context.Context) (*oidc.IDTokenVerifier, error) {
	config := getConfig(ctx)

	var provider *oidc.Provider
	var err error
	var oAuthProvider conf.OAuthProviderConfiguration
	var oAuthProviderClientId string
	switch p.Provider {
	case "apple":
		oAuthProvider = config.External.Apple
		oAuthProviderClientId = config.External.IosBundleId
		provider, err = oidc.NewProvider(ctx, "https://appleid.apple.com")
	case "azure":
		oAuthProvider = config.External.Azure
		oAuthProviderClientId = oAuthProvider.ClientID
		provider, err = oidc.NewProvider(ctx, "https://login.microsoftonline.com/common/v2.0")
	case "facebook":
		oAuthProvider = config.External.Facebook
		oAuthProviderClientId = oAuthProvider.ClientID
		provider, err = oidc.NewProvider(ctx, "https://www.facebook.com")
	case "google":
		oAuthProvider = config.External.Google
		oAuthProviderClientId = oAuthProvider.ClientID
		provider, err = oidc.NewProvider(ctx, "https://accounts.google.com")
	default:
		return nil, fmt.Errorf("Provider %s doesn't support the id_token grant flow", p.Provider)
	}

	if err != nil {
		return nil, err
	}

	if !oAuthProvider.Enabled {
		return nil, badRequestError("Provider is not enabled")
	}

	return provider.Verifier(&oidc.Config{ClientID: oAuthProviderClientId}), nil
}

func getEmailVerified(v interface{}) bool {
	var emailVerified bool
	var err error
	switch v.(type) {
	case string:
		emailVerified, err = strconv.ParseBool(v.(string))
	case bool:
		emailVerified = v.(bool)
	default:
		emailVerified = false
	}
	if err != nil {
		return false
	}
	return emailVerified
}

// Token is the endpoint for OAuth access token requests
func (a *API) Token(w http.ResponseWriter, r *http.Request) error {
	ctx := r.Context()
	grantType := r.FormValue("grant_type")

	switch grantType {
	case "password":
		return a.ResourceOwnerPasswordGrant(ctx, w, r)
	case "refresh_token":
		return a.RefreshTokenGrant(ctx, w, r)
	case "id_token":
		return a.IdTokenGrant(ctx, w, r)
	default:
		return oauthError("unsupported_grant_type", "")
	}
}

// ResourceOwnerPasswordGrant implements the password grant type flow
func (a *API) ResourceOwnerPasswordGrant(ctx context.Context, w http.ResponseWriter, r *http.Request) error {
	params := &PasswordGrantParams{}

	jsonDecoder := json.NewDecoder(r.Body)
	if err := jsonDecoder.Decode(params); err != nil {
		return badRequestError("Could not read password grant params: %v", err)
	}

	aud := a.requestAud(ctx, r)
	instanceID := getInstanceID(ctx)
	config := a.getConfig(ctx)

	if params.Email != "" && params.Phone != "" {
		return unprocessableEntityError("Only an email address or phone number should be provided on login.")
	}
	var user *models.User
	var err error
	if params.Email != "" {
		if !config.External.Email.Enabled {
			return badRequestError("Email logins are disabled")
		}
		user, err = models.FindUserByEmailAndAudience(a.db, instanceID, params.Email, aud)
	} else if params.Phone != "" {
		if !config.External.Phone.Enabled {
			return badRequestError("Phone logins are disabled")
		}
		params.Phone = a.formatPhoneNumber(params.Phone)
		user, err = models.FindUserByPhoneAndAudience(a.db, instanceID, params.Phone, aud)
	} else {
		return oauthError("invalid_grant", InvalidLoginMessage)
	}

	if err != nil {
		if models.IsNotFoundError(err) {
			return oauthError("invalid_grant", InvalidLoginMessage)
		}
		return internalServerError("Database error querying schema").WithInternalError(err)
	}

<<<<<<< HEAD
	if user.IsBanned() || !user.Authenticate(params.Password) {
		return oauthError("invalid_grant", InvalidLoginMessage)
=======
	if !config.NotConfirmedAccess {
		if !user.IsConfirmed() {
			return oauthError("invalid_grant", "Email not confirmed")
		}
>>>>>>> 0e851622
	}

	if params.Email != "" && !user.IsConfirmed() {
		return oauthError("invalid_grant", "Email not confirmed")
	} else if params.Phone != "" && !user.IsPhoneConfirmed() {
		return oauthError("invalid_grant", "Phone not confirmed")
	}

	var token *AccessTokenResponse
	err = a.db.Transaction(func(tx *storage.Connection) error {
		var terr error
		if terr = models.NewAuditLogEntry(tx, instanceID, user, models.LoginAction, nil); terr != nil {
			return terr
		}
		if terr = triggerEventHooks(ctx, tx, LoginEvent, user, instanceID, config); terr != nil {
			return terr
		}

		token, terr = a.issueRefreshToken(ctx, tx, user)
		if terr != nil {
			return terr
		}

		if terr = a.setCookieTokens(config, token, false, w); terr != nil {
			return internalServerError("Failed to set JWT cookie. %s", terr)
		}
		return nil
	})
	if err != nil {
		return err
	}
	metering.RecordLogin("password", user.ID, instanceID)
	token.User = user
	return sendJSON(w, http.StatusOK, token)
}

// RefreshTokenGrant implements the refresh_token grant type flow
func (a *API) RefreshTokenGrant(ctx context.Context, w http.ResponseWriter, r *http.Request) error {
	config := a.getConfig(ctx)
	instanceID := getInstanceID(ctx)

	params := &RefreshTokenGrantParams{}

	jsonDecoder := json.NewDecoder(r.Body)
	if err := jsonDecoder.Decode(params); err != nil {
		return badRequestError("Could not read refresh token grant params: %v", err)
	}

	if params.RefreshToken == "" {
		return oauthError("invalid_request", "refresh_token required")
	}

	user, token, err := models.FindUserWithRefreshToken(a.db, params.RefreshToken)
	if err != nil {
		if models.IsNotFoundError(err) {
			return oauthError("invalid_grant", "Invalid Refresh Token")
		}
		return internalServerError(err.Error())
	}

	if user.IsBanned() {
		return oauthError("invalid_grant", "Invalid Refresh Token")
	}

	if !(config.External.Email.Enabled && config.External.Phone.Enabled) {
		providers, err := models.FindProvidersByUser(a.db, user)
		if err != nil {
			return internalServerError(err.Error())
		}
		for _, provider := range providers {
			if provider == "email" && !config.External.Email.Enabled {
				return badRequestError("Email logins are disabled")
			}
			if provider == "phone" && !config.External.Phone.Enabled {
				return badRequestError("Phone logins are disabled")
			}
		}
	}

	if token.Revoked {
		a.clearCookieTokens(config, w)
		if config.Security.RefreshTokenRotationEnabled {
			// Revoke all tokens in token family
			err = a.db.Transaction(func(tx *storage.Connection) error {
				var terr error
				if terr = models.RevokeTokenFamily(tx, token); terr != nil {
					return terr
				}
				return nil
			})
			if err != nil {
				return internalServerError(err.Error())
			}
		}
		return oauthError("invalid_grant", "Invalid Refresh Token").WithInternalMessage("Possible abuse attempt: %v", r)
	}

	var tokenString string
	var newToken *models.RefreshToken
	var newTokenResponse *AccessTokenResponse

	err = a.db.Transaction(func(tx *storage.Connection) error {
		var terr error
		if terr = models.NewAuditLogEntry(tx, instanceID, user, models.TokenRefreshedAction, nil); terr != nil {
			return terr
		}

		newToken, terr = models.GrantRefreshTokenSwap(tx, user, token)
		if terr != nil {
			return internalServerError(terr.Error())
		}

		tokenString, terr = generateAccessToken(user, time.Second*time.Duration(config.JWT.Exp), config.JWT.Secret)
		if terr != nil {
			return internalServerError("error generating jwt token").WithInternalError(terr)
		}

		newTokenResponse = &AccessTokenResponse{
			Token:        tokenString,
			TokenType:    "bearer",
			ExpiresIn:    config.JWT.Exp,
			RefreshToken: newToken.Token,
			User:         user,
		}
		if terr = a.setCookieTokens(config, newTokenResponse, false, w); terr != nil {
			return internalServerError("Failed to set JWT cookie. %s", terr)
		}

		return nil
	})
	if err != nil {
		return err
	}
	metering.RecordLogin("token", user.ID, instanceID)
	return sendJSON(w, http.StatusOK, newTokenResponse)
}

// IdTokenGrant implements the id_token grant type flow
func (a *API) IdTokenGrant(ctx context.Context, w http.ResponseWriter, r *http.Request) error {
	config := a.getConfig(ctx)
	instanceID := getInstanceID(ctx)

	params := &IdTokenGrantParams{}

	jsonDecoder := json.NewDecoder(r.Body)
	if err := jsonDecoder.Decode(params); err != nil {
		return badRequestError("Could not read id token grant params: %v", err)
	}

	if params.IdToken == "" || params.Nonce == "" || params.Provider == "" {
		return oauthError("invalid request", "id_token, nonce and provider required")
	}

	verifier, err := params.getVerifier(ctx)
	if err != nil {
		return err
	}

	idToken, err := verifier.Verify(ctx, params.IdToken)
	if err != nil {
		return badRequestError("%v", err)
	}

	claims := make(map[string]interface{})
	if err := idToken.Claims(&claims); err != nil {
		return err
	}

	// verify nonce to mitigate replay attacks
	hashedNonce, ok := claims["nonce"]
	if !ok {
		return oauthError("invalid request", "missing nonce in id_token")
	}
	hash := fmt.Sprintf("%x", sha256.Sum256([]byte(params.Nonce)))
	if hash != hashedNonce.(string) {
		return oauthError("invalid nonce", "").WithInternalMessage("Possible abuse attempt: %v", r)
	}

	sub, ok := claims["sub"].(string)
	if !ok {
		return oauthError("invalid request", "missing sub claim in id_token")
	}

	email, ok := claims["email"].(string)
	if !ok {
		email = ""
	}

	var user *models.User
	var token *AccessTokenResponse
	err = a.db.Transaction(func(tx *storage.Connection) error {
		var terr error
		var identity *models.Identity

		if identity, terr = models.FindIdentityByIdAndProvider(tx, sub, params.Provider); terr != nil {
			// create new identity & user if identity is not found
			if models.IsNotFoundError(terr) {
				if config.DisableSignup {
					return forbiddenError("Signups not allowed for this instance")
				}
				aud := a.requestAud(ctx, r)
				signupParams := &SignupParams{
					Provider: params.Provider,
					Email:    email,
					Aud:      aud,
					Data:     claims,
				}

				user, terr = a.signupNewUser(ctx, tx, signupParams)
				if terr != nil {
					return terr
				}
				if identity, terr = a.createNewIdentity(tx, user, params.Provider, claims); terr != nil {
					return terr
				}
			} else {
				return terr
			}
		} else {
			user, terr = models.FindUserByID(tx, identity.UserID)
			if terr != nil {
				return terr
			}
			if email != "" {
				identity.IdentityData["email"] = email
			}
			if user.IsBanned() {
				return oauthError("invalid_grant", "invalid id token grant")
			}
			if terr = tx.UpdateOnly(identity, "identity_data", "last_sign_in_at"); terr != nil {
				return terr
			}
			if terr = user.UpdateAppMetaDataProviders(tx); terr != nil {
				return terr
			}
		}

		if !user.IsConfirmed() {
			isEmailVerified := false
			emailVerified, ok := claims["email_verified"]
			if ok {
				isEmailVerified = getEmailVerified(emailVerified)
			}
			if (!ok || !isEmailVerified) && !config.Mailer.Autoconfirm {
				mailer := a.Mailer(ctx)
				referrer := a.getReferrer(r)
				if terr = sendConfirmation(tx, user, mailer, config.SMTP.MaxFrequency, referrer); terr != nil {
					return internalServerError("Error sending confirmation mail").WithInternalError(terr)
				}
				return unauthorizedError("Error unverified email")
			}

			if terr := models.NewAuditLogEntry(tx, instanceID, user, models.UserSignedUpAction, nil); terr != nil {
				return terr
			}

			if terr = triggerEventHooks(ctx, tx, SignupEvent, user, instanceID, config); terr != nil {
				return terr
			}

			if terr = user.Confirm(tx); terr != nil {
				return internalServerError("Error updating user").WithInternalError(terr)
			}
		} else {
			if terr := models.NewAuditLogEntry(tx, instanceID, user, models.LoginAction, nil); terr != nil {
				return terr
			}
			if terr = triggerEventHooks(ctx, tx, LoginEvent, user, instanceID, config); terr != nil {
				return terr
			}
		}

		token, terr = a.issueRefreshToken(ctx, tx, user)
		if terr != nil {
			return oauthError("server_error", terr.Error())
		}
		return nil
	})

	if err != nil {
		return err
	}

	if err := a.setCookieTokens(config, token, false, w); err != nil {
		return internalServerError("Failed to set JWT cookie. %s", err)
	}

	metering.RecordLogin("id_token", user.ID, instanceID)
	return sendJSON(w, http.StatusOK, &AccessTokenResponse{
		Token:        token.Token,
		TokenType:    token.TokenType,
		ExpiresIn:    token.ExpiresIn,
		RefreshToken: token.RefreshToken,
		User:         user,
	})
}

func generateAccessToken(user *models.User, expiresIn time.Duration, secret string) (string, error) {
	claims := &GoTrueClaims{
		StandardClaims: jwt.StandardClaims{
			Subject:   user.ID.String(),
			Audience:  user.Aud,
			ExpiresAt: time.Now().Add(expiresIn).Unix(),
		},
		Email:        user.GetEmail(),
		Phone:        user.GetPhone(),
		AppMetaData:  user.AppMetaData,
		UserMetaData: user.UserMetaData,
		Role:         user.Role,
	}

	token := jwt.NewWithClaims(jwt.SigningMethodHS256, claims)
	return token.SignedString([]byte(secret))
}

func (a *API) issueRefreshToken(ctx context.Context, conn *storage.Connection, user *models.User) (*AccessTokenResponse, error) {
	config := a.getConfig(ctx)

	now := time.Now()
	user.LastSignInAt = &now

	var tokenString string
	var refreshToken *models.RefreshToken

	err := conn.Transaction(func(tx *storage.Connection) error {
		var terr error
		refreshToken, terr = models.GrantAuthenticatedUser(tx, user)
		if terr != nil {
			return internalServerError("Database error granting user").WithInternalError(terr)
		}

		tokenString, terr = generateAccessToken(user, time.Second*time.Duration(config.JWT.Exp), config.JWT.Secret)
		if terr != nil {
			return internalServerError("error generating jwt token").WithInternalError(terr)
		}
		return nil
	})
	if err != nil {
		return nil, err
	}

	return &AccessTokenResponse{
		Token:        tokenString,
		TokenType:    "bearer",
		ExpiresIn:    config.JWT.Exp,
		RefreshToken: refreshToken.Token,
	}, nil
}

// setCookieTokens sets the access_token & refresh_token in the cookies
func (a *API) setCookieTokens(config *conf.Configuration, token *AccessTokenResponse, session bool, w http.ResponseWriter) error {
	// don't need to catch error here since we always set the cookie name
	_ = a.setCookieToken(config, "access-token", token.Token, session, w)
	_ = a.setCookieToken(config, "refresh-token", token.RefreshToken, session, w)
	return nil
}

func (a *API) setCookieToken(config *conf.Configuration, name string, tokenString string, session bool, w http.ResponseWriter) error {
	if name == "" {
		return errors.New("Failed to set cookie, invalid name")
	}
	cookieName := config.Cookie.Key + "-" + name
	exp := time.Second * time.Duration(config.Cookie.Duration)
	cookie := &http.Cookie{
		Name:     cookieName,
		Value:    tokenString,
		Secure:   true,
		HttpOnly: true,
		Path:     "/",
		Domain:   config.Cookie.Domain,
	}
	if !session {
		cookie.Expires = time.Now().Add(exp)
		cookie.MaxAge = config.Cookie.Duration
	}

	http.SetCookie(w, cookie)
	return nil
}

func (a *API) clearCookieTokens(config *conf.Configuration, w http.ResponseWriter) {
	a.clearCookieToken(config, "access-token", w)
	a.clearCookieToken(config, "refresh-token", w)
}

func (a *API) clearCookieToken(config *conf.Configuration, name string, w http.ResponseWriter) {
	cookieName := config.Cookie.Key
	if name != "" {
		cookieName += "-" + name
	}
	http.SetCookie(w, &http.Cookie{
		Name:     cookieName,
		Value:    "",
		Expires:  time.Now().Add(-1 * time.Hour * 10),
		MaxAge:   -1,
		Secure:   true,
		HttpOnly: true,
		Path:     "/",
		Domain:   config.Cookie.Domain,
	})
}<|MERGE_RESOLUTION|>--- conflicted
+++ resolved
@@ -2,9 +2,7 @@
 
 import (
 	"context"
-	"crypto/sha256"
 	"encoding/json"
-	"errors"
 	"fmt"
 	"net/http"
 	"strconv"
@@ -173,21 +171,16 @@
 		return internalServerError("Database error querying schema").WithInternalError(err)
 	}
 
-<<<<<<< HEAD
 	if user.IsBanned() || !user.Authenticate(params.Password) {
 		return oauthError("invalid_grant", InvalidLoginMessage)
-=======
+	}
+
 	if !config.NotConfirmedAccess {
-		if !user.IsConfirmed() {
+		if params.Email != "" && !user.IsConfirmed() {
 			return oauthError("invalid_grant", "Email not confirmed")
-		}
->>>>>>> 0e851622
-	}
-
-	if params.Email != "" && !user.IsConfirmed() {
-		return oauthError("invalid_grant", "Email not confirmed")
-	} else if params.Phone != "" && !user.IsPhoneConfirmed() {
-		return oauthError("invalid_grant", "Phone not confirmed")
+		} else if params.Phone != "" && !user.IsPhoneConfirmed() {
+			return oauthError("invalid_grant", "Phone not confirmed")
+		}
 	}
 
 	var token *AccessTokenResponse
